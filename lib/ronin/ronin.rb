--- conflicted
+++ resolved
@@ -23,74 +23,21 @@
   include AutoLoad
 
   #
-<<<<<<< HEAD
-  # Includes {ClassMethods} when {Ronin} is included.
+  # Convenience method for loading Ronin {Script}s.
   #
-  # @param [Class, Module] base
-  #   The class or module that {Ronin} is being included into.
+  # @param [String] path
+  #   The path to the file.
   #
-  # @since 1.0.0
+  # @return [Script]
+  #   The loaded script.
   #
-  # @api private
+  # @see Script.load_from
   #
-  def self.included(base)
-    base.send :extend, ClassMethods
-    base.send :include, InstanceMethods
-  end
-
+  # @since 1.1.0
   #
-  # Class methods that are included when {Ronin} is included.
-=======
-  # Convenience method for loading Ronin {Script}s.
->>>>>>> dc6e0938
+  # @api public
   #
-  module ClassMethods
-    #
-    # Catches missing constants and searches the {Ronin} namespace.
-    #
-    # @param [Symbol] name
-    #   The constant name.
-    #
-    # @return [Object]
-    #   The found constant.
-    #
-    # @raise [NameError]
-    #   The constant could not be found within {Ronin}.
-    #
-    # @since 1.0.0
-    #
-    # @api semipublic
-    #
-    def const_missing(name)
-      begin
-        Ronin.send(:const_missing,name)
-      rescue NameError
-        super(name)
-      end
-    end
-  end
-
-  #
-  # Instance methods that are included when {Ronin} is included.
-  #
-  module InstanceMethods
-    #
-    # Convenience method for loading Ronin {Script}s.
-    #
-    # @param [String] path
-    #   The path to the file.
-    #
-    # @return [Script]
-    #   The loaded script.
-    #
-    # @see Script.load_from
-    #
-    # @since 1.1.0
-    #
-    # @api public
-    #
-    def script(path)
-      Script.load_from(path)
-    end
+  def script(path)
+    Script.load_from(path)
   end
 end